# Changelog

## [Unreleased]

### Changed

- Exposed internal variables to get feature parity for pyvroom (#901)
- Update GitHub Actions (#857)
- Improve error messages (#848)
- Add running `apt-get update` in CI jobs (#863)
- Update formatting script to use `clang-format` 14 (#894)
- Setup a `clang-tidy` workflow (#789)
- Submodule and update Rapidjson (#929)
<<<<<<< HEAD
- Improved error messages for file-related IO errors (#553)
=======
- Update polylineencoder to v2.0.1 (#931)
- Switch to C++20 (#851)
>>>>>>> 6f57ba8f

### Fixed

- Internal matrix problem with inconsistent `location_index` and `location` values (#909)
- Silent fail on invalid output file (#553)

## [v1.13.0] - 2023-01-31

### Added

- Support for `max_travel_time` at vehicle level (#273)
- Support for vehicle fixed costs (#528)
- Support for cost per hour for vehicles (#732)
- Support for `max_load` constraint at break level (#786)
- `RouteSplit` local search operator (#788)
- Advertise `libvroom` in README and wiki (#42)

### Changed

- Use new struct to evaluate edges internally (#738)
- Use `std::chrono::milliseconds` for `Timeout` value (#728)
- Use `struct` for storing `Coordinates` instead of an `std::array` (#730)
- Refactor `SolutionIndicators` struct (#750)
- Do not duplicate local search for identical heuristic solutions (#750)
- Add message on invalid routing response (#764)
- Consistent exception type on invalid profile (#771)
- Pass zero amount directly instead of its size (#776)
- Add named constants for default threads number and exploration level (#805)
- Refactor `TSP` cost functions (#812)
- CI builds now use clang++ 14 and g++ 11 on Ubuntu 22.04 (#816)
- Refactor `CVRP::solve` and `VRPTW::solve` functions (#818)
- Refactor `CostWrapper` (#828)

### Fixed

- Missing break validity check (#754)
- Unecessary waiting with multiple breaks and shipments (#840)
- Mark `JobAmount` and `JobTime` comparison operators as `const` (#724)
- Update `ssl_send_and_receive` to throw RoutingExceptions (#770)
- Timeout not observed with multiple long heuristics per thread (#792)
- Wrong validity check range in `vrptw::MixedExchange` (#821)
- Underflow in insertion regrets (#831)
- Crash with missing location coordinates and only `costs` custom matrix (#826)

## [v1.12.0] - 2022-05-31

### Added

- `IntraTwoOpt` local search operator (#706)
- `description` key for unassigned tasks in output, if provided (#403)
- `location_index` key for unassigned tasks and each step, if provided (#625)
- Shared target to makefile, for creating Position Independent Code (#617)
- Exposing some internals for Python through compile flags (#640)
- Stats on local search operators use for dev/debug purposes (#658)
- Project can be compiled without routing support to limit dependencies (#676)
- Internal `max_tasks` constraints derived from input to speed up local-search (#648)

### Changed

- Prune local search moves based on TW constraints (#583)
- Prune local search moves based on capacity constraints (#709)
- Refactor exception class (#639)
- CI builds now run against `libosrm` v5.26.0 (#651)
- Reduce computing time on PDPTW benchmarks by around 20% (#559)
- Change Input and parser signature to simplify downstream usage (#665)
- Consider move options in SWAP* that were previously wrongly discarded (#682)
- Use cxxopts as command line parser instead of getopt (#602)
- Change polylineencoder usage to submodule instead of plain header (#686)

### Fixed

- Remove duplicate definition of LocalSearch (#638)
- Move priority check to Job constructor instead of input parser (#628)
- Wrong index values without custom matrix (#683)
- Assignments instead of equality checks in some plan mode assertions (#701)
- Initialization of single-entry matrix (#699)

## [v1.11.0] - 2021-11-19

### Added

- `setup` key for tasks to refine service time modeling (#358)
- `max_tasks` key limiting route size at vehicle level (#421, #566)
- Support for custom cost matrices (#415)
- Number of routes in solution summary (#524)
- Implementation for extended SWAP* local search operator (#507)
- `-l` command-line flag for user-provided timeout (#594)
- Ability to start the search from user-defined solution (#376)
- Github Actions CI (#436)
- Check for libvroom example build in CI (#514)

### Changed

- `vehicle.steps` are now used in solving mode (#606)
- CI builds now run on Ubuntu 20.04 (#455)
- Simplified time window handling logic in TWRoute (#557)

### Removed

- Travis CI builds (#436)
- Exchange local search operator (#507)

### Fixed

- "Infeasible route" error while an existing route plan exists (#506)
- Break omitted with no other time window (#497)
- Biased evaluation in `try_job_additions` (#572)
- Routing error with custom matrix and `-g` (#561)
- Crash on empty custom matrix (#570)
- Properly allow empty skills arrays (#586)
- Restrict `speed_factor` in the range `(0, 5]` (#591)

## [v1.10.0] - 2021-05-06

### Added

- Support for heterogeneous vehicle routing profiles (#394) (#490)
- Optional `speed_factor` key for vehicle-level tuning (#450)
- Support Valhalla as routing engine (#306)
- Report `type` for unassigned tasks in output (#469)

### Changed

- A mix of empty and non-empty `skills` arrays is allowed in input (#460)
- Formatting script updated to use version 10 of clang-format (#452)
- vroom will now read json input from stdin if no other input is specified (#457)
- Clearer error message with invalid json response from http routing request (#471)

### Deprecated

- Top-level `matrix` key should be replaced using the new `matrices` syntax (#450)

### Fixed

- Compatibility with Visual Studio 2019 (#448)
- The pd_shift operation can now insert a shipment at the end of a route (#462)
- Truncated distance value for end step (#463)
- Zero distance value for last break in open-ended route (#475)
- Multi-thread exception handling (#417, #478)

## [v1.9.0] - 2021-03-04

### Added

- Ability to choose ETA and report violations for custom routes using `-c` (#430)
- Custom route description using new `steps` key for a `vehicle` in input (#430)
- A `violations` object is reported in output at `step`, `route` and `summary` level (#430)
- `libglpk` used as an optional dependency, required for `-c` (#430)

### Changed

- Reduce computing time by refactoring `LocalSearch::try_job_additions` (#392)
- Reduce build time by refactoring includes (#425)
- Improve error message with wrong profile using libosrm (#397)
- Check for duplicate ids across tasks of the same type: `job`, `pickup`, `delivery` (#430)
- Check for duplicate ids across `break` tasks for the same vehicle (#430)
- Report `service` and `waiting_time` for all `step` objects in output (#430)
- Always report a `start` and `end` step for the route, regardless of vehicle description (#430)

### Fixed

- Rapidjson assert on invalid syntax for first vehicle (#418)

## [v1.8.0] - 2020-09-29

### Added

- Local search move removing a job in a route and adding an unassigned one (#324)
- Support for string description of vehicles and tasks (#235)
- Priority sum report in output (#390)

### Changed

- Improved job earliest/latest dates handling internally (#330)

### Fixed

- Break ordering problem (#385)
- Obvious suboptimal solution with many unassigned jobs (#319)
- Documentation mismatch (#361)
- Profile type not checked in input (#355)
- Error reported by UBSan (#371)

## [v1.7.0] - 2020-07-08

### Added

- Support for (multiple) driver breaks at vehicle level (#186)
- Dependency to `libasio`, replacing boost/asio (#325)
- More details on features and workflow in README (#335)

### Changed

- Switch to C++17 (#311)
- Use `std::optional` and drop dependency to boost/optional (#312)
- Refactor routing wrapper classes (#320)

### Deprecated

- Steps `job` key is replaced by `id` for consistency with breaks

### Removed

- Drop boost dependency (#325)

### Fixed

- Erroneous call to TSP code with amount-less shipments (#333)
- Missing propagation of ealiest/latest dates in corner case (#339)

## [v1.6.0] - 2020-02-18

### Added

- Support for pickup and delivery tasks (#274)
- `shipments` array in input (#274)
- Use https for routing requests over port 443 (#289)
- New local search operator for route exchange (#288)

### Changed

- Steps `type` in json output can also have value `pickup` and `delivery` (#274)
- Extended range for valid priority values (#287)
- Use `operator&&` for short-circuit evaluation (#293)
- Earlier local search aborts based on incompatibilities (#281)
- Travis script update (#301)

### Fixed

- Missing valid moves for intra Or-opt (#286)
- Unwanted routing engine request with 1x1 custom matrix (#291)
- Error on single-location `table` request (#295)

## [v1.5.0] - 2019-10-14

### Added

- Support for mixing independent pickups and deliveries (#241)
- `pickup` and `delivery` keys for `job` in input and for `route` and `summary` in output (#262)
- `load` key at `step` level in output (#262)
- `priority` key for jobs to gain some control on which jobs are unassigned (#246)
- `HttpWrapper` class to factor code previously duplicated across routing wrappers (#224)

### Changed

- Speed up solving by 25% for CVRP and up to 30% for VRPTW benchmark instances (#255)
- Update Travis configuration to use Ubuntu Bionic (#260)
- Cut down validity checks time (#266)

### Deprecated

- `amount` key at `job` level in input and at `summary` and `route` level in output (#262)

### Removed

- Clustering heuristics for CVRP (#267)

### Fixed

- Implicit instantiation of undefined template error for macos g++ compiler (#231)
- Parsing vehicle ids as `uint64_t` (#228)
- `osrm::EngineConfig` initialization for use with recent `libosrm` versions (#259)

## [v1.4.0] - 2019-03-26

### Added

- Optional `profile` key for vehicles to allow picking routing profile at query-time (#196)
- `-r` command-line flag for explicit routing engine choice (#196)
- Support for multiple named datasets when using `libosrm` (#181)
- Generic `vroom` namespace and several other specializations (#135)
- Support for OpenRouteService as routing engine (#204)
- Spot more job/vehicle incompatibilities derived from constraints (#201)
- Filter out irrelevant local search neighbourhoods for vehicles with disjoint job candidates (#202)
- Specific status codes by error type (#182)
- Avoid locations duplicates for matrix requests (#200)
- Nearest job route seeding option for VRPTW heuristic (#210)

### Changed

- Refactor to remove duplicate code for heuristic and local search (#176)
- Refactor to enforce naming conventions that are now explicitly stated in `CONTRIBUTING.md` (#135)
- Options `-a` and `-p` can be used to define profile-dependant servers (#196)

### Removed

- `-l` and `-m` command-line flags (#196)

### Fixed

- Missing capacity check for initialization in parallel clustering heuristic (#198)
- Segfault on job empty `time_windows` array (#221)

## [v1.3.0] - 2018-12-10

### Added

- Support for VRPTW (#113)
- CI builds using Travis (#134)
- Adjust solving depending on whether vehicles locations are all identical (#152)
- New local search operator (#164)
- Specific intra-route local search operators (#170)

### Changed

- Update `clang-format` to 6.0 for automatic code formatting (#143)
- Keys `duration` and `arrival` are no longer optional in output and based on matrix values.
- Speed up TSP solving by over 35% on all TSPLIB instances (#142)
- Speed up CVRP solving by over 65%, then another ~8% on all CVRPLIB instances (#146, #147)
- New heuristic for CVRP (#153)
- Take advantage of CVRP speed-up and new heuristic to adjust quality/computing time trade-offs (#167)
- Default exploration level set to 5 (max value)

### Fixed

- Wrong ETA with service time and no start (#148)

## [v1.2.0]

### Added

- Support for multiple vehicles
- Support for multi-dimensional capacity constraints (#74)
- Support for skills to model jobs/vehicles compatibility (#90)
- Support for user-defined matrices (#47)
- New flag `-x` to set the trade-off between computing time and exploration depth (#131)
- Provide ETA at step level in the routes, using optional service time for each job (#101, #103)
- Experimental* support to use `vroom` directly from C++ as a library (#42)
- Automatic code formatting script based on `clang-format` (#66)
- PR template

*: read "functional with no C++ API stability guarantee"

### Changed

- Update `rapidjson` to a patched `v1.1.0` (#128)
- Improve dependency handling (#78)
- Improve compilation time and switch from relative to absolute paths for includes (#108)
- Various refactors (#64, #72, #88, #106)

### Removed

- Drop Boost.Log dependency (#130)

### Fixed

- Memory leak upon `vrp` destruction (#69)
- Prevent overflows with huge costs (#50)
- Infinite loop on TSP edge case (#122)
- Various build warnings and errors with both `gcc` and `clang` (#94, #114)

## [v1.1.0]

### Added

- Support `libosrm` as of v5.4 for faster `table` and `route` queries
  (#34)
- Add contributing guidelines (#56)
- Compile also with `-std=c++11`, useful in some environments (#55)

### Changed

- Internals refactor setting up a scalable data model for future
  features (#44)
- Renamed solution indicators key in json output `solution`->`summary`
- Global cleanup with regard to coding standard (#56)

### Removed

- Drop support for TSPLIB files (#48)
- Clean unused code and heuristics

## [v1.0.0]

### Added

- Support for OSRM v5.*
- Dedicated folder for API documentation

### Changed

- New input and output json API (#30)
- Switch to [lon, lat] for all coordinates (#33)

### Removed

- Drop support for OSRM v4.*
- Flags `-s` and `-e` (see new API)

### Fixed

- Compilation trouble with rapidjson and some types (#31)
- Correct usage display obtained with `-h` (#39)

## [v0.3.1]

### Changed

- Switch to BSD 2-clause license.
- Solving TSPLIB instances does not require the `-t` flag anymore.
- Several components of the local search code can now use
  multi-threading (#26).

### Fixed

- Improve 2-opt operator for symmetric cases (#27).

## [v0.3]

### Added

- Compute optimized "open" trips with user-defined start and/or end.
- Special extra handling for asymmetric problems in the local search
  phase.
- New local search operator to improve results in specific asymmetric
  context (e.g. many locations in a dense urban area with lots of
  one-way streets).
- OSRM v4.9.* compatibility.
- Use rapidjson for json i/o (#19)
- Append the `tour` key to the solution in any case.

### Changed

- U-turns enabled when retrieving detailed route geometry from OSRM
  (#10).
- Evolution of the local-search strategy providing lower dispersion in
  solution quality and improving on worst-case solutions (overall
  worst-case on TSPLIB went from +9.56% over the optimal in v0.2 to
  +6.57% in this release).
- Core refactor for undirected graph (#13), tsp structure and tsplib
  loader (#24), heuristics, local search and 2-opt
  implementation. Results in a less intensive memory usage and faster
  computing times (on TSPLIB files, the computing times dropped by
  more than a factor of 2 on average).
- Cleanup verbose output, using Boost.Log for better display (#18).
- Switch to boost::regex for input parsing.

### Fixed

- Wrong output tour size for problems with 2 locations (#16).
- Segfault with explicit matrix in TSPLIB format (#14).
- Invalid syntax for newline at the end of input file (#17).
- Trouble with the regexes used for TSPLIB parsing (#7).
- Incorrect DIMENSION key in TSPLIB format raising stoul exception.
- Segfault for DIMENSION: 1 problem in TSPLIB format (#25).

## [v0.2]

### Added

- New loader to handle TSPLIB format, providing support for
  user-defined matrices (#2).
- Dependency on boost.

### Changed

- Switch to boost.asio for http queries handling.
- Simplified matrix implementation.
- Use of -std=c++14 flag.

### Fixed

- Socket reading issues (#1).
- Potentially incorrect request for route summary (#5).

## [v0.1]

### Added

- Solving problems with one vehicle visiting several places a.k.a
  [travelling salesman problem](https://en.wikipedia.org/wiki/Travelling_salesman_problem).
- Support matrix computation using [OSRM](http://project-osrm.org/).
- Solution output to `json` with location ordering, cost of the
  solution and execution details.
- Optional ready-to-use detailed route.
- Optional use of euclidean distance for matrix computation.
<|MERGE_RESOLUTION|>--- conflicted
+++ resolved
@@ -11,12 +11,9 @@
 - Update formatting script to use `clang-format` 14 (#894)
 - Setup a `clang-tidy` workflow (#789)
 - Submodule and update Rapidjson (#929)
-<<<<<<< HEAD
-- Improved error messages for file-related IO errors (#553)
-=======
 - Update polylineencoder to v2.0.1 (#931)
 - Switch to C++20 (#851)
->>>>>>> 6f57ba8f
+- Improved error messages for file-related IO errors (#553)
 
 ### Fixed
 
