--- conflicted
+++ resolved
@@ -20,12 +20,9 @@
 
 ### Fixed
 
-<<<<<<< HEAD
-- Crash on empty custom matrix (#570)
-=======
 - "Infeasible route" error while an existing route plan exists (#506)
 - Break omitted with no other time window (#497)
->>>>>>> f7dfa76d
+- Crash on empty custom matrix (#570)
 
 ## [v1.10.0] - 2021-05-06
 
