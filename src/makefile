# This file is part of VROOM.
# 
# Copyright (c) 2015-2016, Julien Coupey.
# All rights reserved (see LICENSE).

# Variables.
<<<<<<< HEAD
CC = g++
FLAGS = -std=c++14 -Wextra -Wpedantic -Wall  -O3 -DBOOST_LOG_DYN_LINK
=======
CXX = g++
CXXFLAGS = -std=c++14 -Wpedantic -Wall -O3 -DBOOST_LOG_DYN_LINK
>>>>>>> 2479745c
LDLIBS = -lboost_system -lboost_regex -lboost_log -lboost_log_setup -lpthread -lboost_thread

# Checking for libosrm
ifeq ($(shell pkg-config --exists libosrm && echo 1),1)
LDLIBS += $(shell pkg-config --libs libosrm) -lboost_filesystem -lboost_iostreams -lrt -ltbb
CXXFLAGS += $(shell pkg-config --cflags libosrm) -D LIBOSRM=true
endif

# Using all cpp files in current directory.
MAIN = ../bin/vroom
SRC = $(wildcard *.cpp)\
			$(wildcard ./algorithms/*.cpp)\
			$(wildcard ./heuristics/*.cpp)\
			$(wildcard ./structures/*.cpp)\
			$(wildcard ./utils/*.cpp)
OBJ = $(SRC:.cpp=.o)

# Main target.
all : $(MAIN)

$(MAIN) : $(OBJ) main.o
	$(CXX) $(CXXFLAGS) -o $@ $^ $(LDLIBS)

# Building .o files.
%.o : %.cpp %.h
	$(CXX) $(CXXFLAGS) -c $< -o $@

# Specific target for main (no .h file).
main.o : main.cpp
	$(CXX) $(CXXFLAGS) -c $< -o $@

clean : 
	rm $(OBJ)
	rm $(MAIN)<|MERGE_RESOLUTION|>--- conflicted
+++ resolved
@@ -4,13 +4,8 @@
 # All rights reserved (see LICENSE).
 
 # Variables.
-<<<<<<< HEAD
-CC = g++
-FLAGS = -std=c++14 -Wextra -Wpedantic -Wall  -O3 -DBOOST_LOG_DYN_LINK
-=======
 CXX = g++
-CXXFLAGS = -std=c++14 -Wpedantic -Wall -O3 -DBOOST_LOG_DYN_LINK
->>>>>>> 2479745c
+CXXFLAGS = -std=c++14 -Wextra -Wpedantic -Wall -O3 -DBOOST_LOG_DYN_LINK
 LDLIBS = -lboost_system -lboost_regex -lboost_log -lboost_log_setup -lpthread -lboost_thread
 
 # Checking for libosrm
