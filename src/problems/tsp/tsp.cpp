/*

This file is part of VROOM.

Copyright (c) 2015-2018, Julien Coupey.
All rights reserved (see LICENSE).

*/
#include <boost/log/trivial.hpp>
#include <fstream>
#include <iomanip>
#include <iostream>
#include <string>

#include "problems/tsp/heuristics/christofides.h"
#include "problems/tsp/heuristics/local_search.h"
#include "structures/abstract/undirected_graph.h"
#include "structures/vroom/input/input.h"
#include "tsp.h"

tsp::tsp(const input& input,
         std::vector<index_t> job_ranks,
         index_t vehicle_rank)
  : vrp(input),
    _vehicle_rank(vehicle_rank),
    _job_ranks(std::move(job_ranks)),
    _is_symmetric(true),
    _has_start(_input._vehicles[_vehicle_rank].has_start()),
    _has_end(_input._vehicles[_vehicle_rank].has_end()) {

  assert(!_job_ranks.empty());

  // Pick ranks to select from input matrix.
  std::vector<index_t> matrix_ranks;
  std::transform(_job_ranks.cbegin(),
                 _job_ranks.cend(),
                 std::back_inserter(matrix_ranks),
                 [&](const auto& r) { return _input._jobs[r].index(); });

  if (_has_start) {
    // Add start and remember rank in _matrix.
    _start = matrix_ranks.size();
    matrix_ranks.push_back(_input._vehicles[_vehicle_rank].start.get().index());
  }
  if (_has_end) {
    // Add end and remember rank in _matrix.
    if (_has_start and (_input._vehicles[_vehicle_rank].start.get().index() ==
                        _input._vehicles[_vehicle_rank].end.get().index())) {
      // Avoiding duplicate for identical ranks.
      _end = _start;
    } else {
      _end = matrix_ranks.size();
      matrix_ranks.push_back(_input._vehicles[_vehicle_rank].end.get().index());
    }
  }

  _matrix = _input.get_sub_matrix(matrix_ranks);

  // Distances on the diagonal are never used except in the minimum
  // weight perfect matching (munkres call during the heuristic). This
  // makes sure no node will be matched with itself at that time.
  for (index_t i = 0; i < _matrix.size(); ++i) {
    _matrix[i][i] = INFINITE_COST;
  }

  _round_trip = _has_start and _has_end and (_start == _end);

  if (!_round_trip) {
    // Dealing with open tour cases. Exactly one of the following
    // happens.
    if (_has_start and !_has_end) {
      // Forcing first location as start, end location decided during
      // optimization.
      for (index_t i = 0; i < _matrix.size(); ++i) {
        if (i != _start) {
          _matrix[i][_start] = 0;
        }
      }
    }
    if (!_has_start and _has_end) {
      // Forcing last location as end, start location decided during
      // optimization.
      for (index_t j = 0; j < _matrix.size(); ++j) {
        if (j != _end) {
          _matrix[_end][j] = 0;
        }
      }
    }
    if (_has_start and _has_end) {
      // Forcing first location as start, last location as end to
      // produce an open tour.
      assert(_start != _end);
      _matrix[_end][_start] = 0;
      for (index_t j = 0; j < _matrix.size(); ++j) {
        if ((j != _start) and (j != _end)) {
          _matrix[_end][j] = INFINITE_COST;
        }
      }
    }
  }

  // Compute symmetrized matrix and update _is_symmetric flag.
  _symmetrized_matrix = matrix<cost_t>(_matrix.size());

  const cost_t& (*sym_f)(const cost_t&, const cost_t&) = std::min<cost_t>;
  if ((_has_start and !_has_end) or (!_has_start and _has_end)) {
    // Using symmetrization with max as when only start or only end is
    // forced, the matrix has a line or a column filled with zeros.
    sym_f = std::max<cost_t>;
  }
  for (index_t i = 0; i < _matrix.size(); ++i) {
    _symmetrized_matrix[i][i] = _matrix[i][i];
    for (index_t j = i + 1; j < _matrix.size(); ++j) {
      _is_symmetric &= (_matrix[i][j] == _matrix[j][i]);
      cost_t val = sym_f(_matrix[i][j], _matrix[j][i]);
      _symmetrized_matrix[i][j] = val;
      _symmetrized_matrix[j][i] = val;
    }
  }
}

cost_t tsp::cost(const std::list<index_t>& tour) const {
  cost_t cost = 0;
  index_t init_step = 0; // Initialization actually never used.

  auto step = tour.cbegin();
  if (tour.size() > 0) {
    init_step = *step;
  }

  index_t previous_step = init_step;
  ++step;
  for (; step != tour.cend(); ++step) {
    cost += _matrix[previous_step][*step];
    previous_step = *step;
  }
  if (tour.size() > 0) {
    cost += _matrix[previous_step][init_step];
  }
  return cost;
}

cost_t tsp::symmetrized_cost(const std::list<index_t>& tour) const {
  cost_t cost = 0;
  index_t init_step = 0; // Initialization actually never used.

  auto step = tour.cbegin();
  if (tour.size() > 0) {
    init_step = *step;
  }

  index_t previous_step = init_step;
  ++step;
  for (; step != tour.cend(); ++step) {
    cost += _symmetrized_matrix[previous_step][*step];
    previous_step = *step;
  }
  if (tour.size() > 0) {
    cost += _symmetrized_matrix[previous_step][init_step];
  }
  return cost;
}

raw_solution tsp::solve(unsigned nb_threads) const {
  // Applying heuristic.
  auto start_heuristic = std::chrono::high_resolution_clock::now();
  BOOST_LOG_TRIVIAL(info) << "[TSP] Start heuristic on symmetrized problem.";

  std::list<index_t> christo_sol = christofides(_symmetrized_matrix);
  cost_t christo_cost = this->symmetrized_cost(christo_sol);

  auto end_heuristic = std::chrono::high_resolution_clock::now();

  auto heuristic_computing_time =
    std::chrono::duration_cast<std::chrono::milliseconds>(end_heuristic -
                                                          start_heuristic)
      .count();

  BOOST_LOG_TRIVIAL(info) << "[TSP] Done in " << heuristic_computing_time
                          << " ms, symmetric solution cost is " << christo_cost
                          << ".";

  // Local search on symmetric problem.
  // Applying deterministic, fast local search to improve the current
  // solution in a small amount of time. All possible moves for the
  // different neighbourhoods are performed, stopping when reaching a
  // local minima.
  auto start_sym_local_search = std::chrono::high_resolution_clock::now();
  BOOST_LOG_TRIVIAL(info)
    << "[TSP] Start local search on symmetrized problem using " << nb_threads
    << " thread(s).";

<<<<<<< HEAD
  local_search sym_ls(_symmetrized_matrix,
                      std::make_pair(!_round_trip and _has_start and _has_end,
                                     _start),
                      christo_sol,
                      nb_threads);
=======
  tsp_local_search sym_ls(_symmetrized_matrix,
                          std::make_pair(!_round_trip and _has_start and
                                           _has_end,
                                         _start),
                          christo_sol,
                          nb_threads);
>>>>>>> 4b2dca8f

  cost_t sym_two_opt_gain = 0;
  cost_t sym_relocate_gain = 0;
  cost_t sym_or_opt_gain = 0;

  do {
    // All possible 2-opt moves.
    sym_two_opt_gain = sym_ls.perform_all_two_opt_steps();

    // All relocate moves.
    sym_relocate_gain = sym_ls.perform_all_relocate_steps();

    // All or-opt moves.
    sym_or_opt_gain = sym_ls.perform_all_or_opt_steps();
  } while ((sym_two_opt_gain > 0) or (sym_relocate_gain > 0) or
           (sym_or_opt_gain > 0));

  index_t first_loc_index;
  if (_has_start) {
    // Use start value set in constructor from vehicle input.
    first_loc_index = _start;
  } else {
    assert(_has_end);
    // Requiring the tour to be described from the "forced" end
    // location.
    first_loc_index = _end;
  }

  std::list<index_t> current_sol = sym_ls.get_tour(first_loc_index);
  auto current_cost = this->symmetrized_cost(current_sol);

  auto end_sym_local_search = std::chrono::high_resolution_clock::now();

  auto sym_local_search_duration =
    std::chrono::duration_cast<std::chrono::milliseconds>(
      end_sym_local_search - start_sym_local_search)
      .count();
  BOOST_LOG_TRIVIAL(info) << "[TSP] Done in " << sym_local_search_duration
                          << " ms, symmetric solution cost is now "
                          << current_cost << " (" << std::fixed
                          << std::setprecision(2)
                          << 100 * (((double)current_cost) / christo_cost - 1)
                          << "%).";

  auto asym_local_search_duration = 0;

  if (!_is_symmetric) {
    auto start_asym_local_search = std::chrono::high_resolution_clock::now();

    // Back to the asymmetric problem, picking the best way.
    std::list<index_t> reverse_current_sol(current_sol);
    reverse_current_sol.reverse();
    cost_t direct_cost = this->cost(current_sol);
    cost_t reverse_cost = this->cost(reverse_current_sol);

    // Cost reference after symmetric local search.
    cost_t sym_ls_cost = std::min(direct_cost, reverse_cost);

    // Local search on asymmetric problem.
<<<<<<< HEAD
    local_search asym_ls(_matrix,
                         std::make_pair(!_round_trip and _has_start and
                                          _has_end,
                                        _start),
                         (direct_cost <= reverse_cost) ? current_sol
                                                       : reverse_current_sol,
                         nb_threads);
=======
    tsp_local_search
      asym_ls(_matrix,
              std::make_pair(!_round_trip and _has_start and _has_end, _start),
              (direct_cost <= reverse_cost) ? current_sol : reverse_current_sol,
              nb_threads);
>>>>>>> 4b2dca8f

    BOOST_LOG_TRIVIAL(info) << "[TSP] Back to asymmetric "
                               "problem, initial solution cost is "
                            << sym_ls_cost << ".";

    BOOST_LOG_TRIVIAL(info)
      << "[TSP] Start local search on asymmetric problem using " << nb_threads
      << " thread(s).";

    cost_t asym_two_opt_gain = 0;
    cost_t asym_relocate_gain = 0;
    cost_t asym_or_opt_gain = 0;
    cost_t asym_avoid_loops_gain = 0;

    do {
      // All avoid-loops moves.
      asym_avoid_loops_gain = asym_ls.perform_all_avoid_loop_steps();

      // All possible 2-opt moves.
      asym_two_opt_gain = asym_ls.perform_all_asym_two_opt_steps();

      // All relocate moves.
      asym_relocate_gain = asym_ls.perform_all_relocate_steps();

      // All or-opt moves.
      asym_or_opt_gain = asym_ls.perform_all_or_opt_steps();
    } while ((asym_two_opt_gain > 0) or (asym_relocate_gain > 0) or
             (asym_or_opt_gain > 0) or (asym_avoid_loops_gain > 0));

    current_sol = asym_ls.get_tour(first_loc_index);
    current_cost = this->cost(current_sol);

    auto end_asym_local_search = std::chrono::high_resolution_clock::now();

    asym_local_search_duration =
      std::chrono::duration_cast<std::chrono::milliseconds>(
        end_asym_local_search - start_asym_local_search)
        .count();
    BOOST_LOG_TRIVIAL(info)
      << "[TSP] Done in " << asym_local_search_duration
      << " ms, asymmetric solution cost is now " << current_cost << " ("
      << std::fixed << std::setprecision(2)
      << 100 * (((double)current_cost) / sym_ls_cost - 1) << "%).";
  }

  // Deal with open tour cases requiring adaptation.
  if (!_has_start and _has_end) {
    // The tour has been listed starting with the "forced" end. This
    // index has to be popped and put back, the next element being the
    // chosen start resulting from the optimization.
    current_sol.push_back(current_sol.front());
    current_sol.pop_front();
  }

  // Handle start and end removal as output list should only contain
  // jobs.
  if (_has_start) {
    // Jobs start further away in the list.
    current_sol.pop_front();
  }
  if (!_round_trip and _has_end) {
    current_sol.pop_back();
  }

  // Back to ranks in input::_jobs.
  std::vector<index_t> init_ranks_sol;
  std::transform(current_sol.cbegin(),
                 current_sol.cend(),
                 std::back_inserter(init_ranks_sol),
                 [&](const auto& i) { return _job_ranks[i]; });

  return {init_ranks_sol};
}<|MERGE_RESOLUTION|>--- conflicted
+++ resolved
@@ -6,17 +6,18 @@
 All rights reserved (see LICENSE).
 
 */
-#include <boost/log/trivial.hpp>
 #include <fstream>
 #include <iomanip>
 #include <iostream>
 #include <string>
 
+#include <boost/log/trivial.hpp>
+
 #include "problems/tsp/heuristics/christofides.h"
 #include "problems/tsp/heuristics/local_search.h"
+#include "problems/tsp/tsp.h"
 #include "structures/abstract/undirected_graph.h"
 #include "structures/vroom/input/input.h"
-#include "tsp.h"
 
 tsp::tsp(const input& input,
          std::vector<index_t> job_ranks,
@@ -190,20 +191,12 @@
     << "[TSP] Start local search on symmetrized problem using " << nb_threads
     << " thread(s).";
 
-<<<<<<< HEAD
-  local_search sym_ls(_symmetrized_matrix,
-                      std::make_pair(!_round_trip and _has_start and _has_end,
-                                     _start),
-                      christo_sol,
-                      nb_threads);
-=======
   tsp_local_search sym_ls(_symmetrized_matrix,
                           std::make_pair(!_round_trip and _has_start and
                                            _has_end,
                                          _start),
                           christo_sol,
                           nb_threads);
->>>>>>> 4b2dca8f
 
   cost_t sym_two_opt_gain = 0;
   cost_t sym_relocate_gain = 0;
@@ -263,21 +256,11 @@
     cost_t sym_ls_cost = std::min(direct_cost, reverse_cost);
 
     // Local search on asymmetric problem.
-<<<<<<< HEAD
-    local_search asym_ls(_matrix,
-                         std::make_pair(!_round_trip and _has_start and
-                                          _has_end,
-                                        _start),
-                         (direct_cost <= reverse_cost) ? current_sol
-                                                       : reverse_current_sol,
-                         nb_threads);
-=======
     tsp_local_search
       asym_ls(_matrix,
               std::make_pair(!_round_trip and _has_start and _has_end, _start),
               (direct_cost <= reverse_cost) ? current_sol : reverse_current_sol,
               nb_threads);
->>>>>>> 4b2dca8f
 
     BOOST_LOG_TRIVIAL(info) << "[TSP] Back to asymmetric "
                                "problem, initial solution cost is "
