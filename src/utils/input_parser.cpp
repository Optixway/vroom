--- conflicted
+++ resolved
@@ -135,17 +135,9 @@
       end= parse_coordinates(json_input["vehicles"][0], "end");
     }
     // Add vehicle to input
-<<<<<<< HEAD
-    input_data.add_vehicle(json_input["vehicles"][0]["id"].GetUint64(),
-                           parse_coordinates(json_input["vehicles"][0],
-                                             "start"),
-                           parse_coordinates(json_input["vehicles"][0],
-                                             "end"),
-=======
     input_data.add_vehicle(json_input["vehicles"][0]["id"].GetUint(),
                            start,
                            end,
->>>>>>> 897ba572
                            start_index,
                            end_index);
     // Add the jobs
@@ -164,12 +156,7 @@
       if (matrix_size <= json_input["jobs"][i]["location_index"].GetUint()) {
         throw custom_exception("location_index exceeding matrix size for job at " + std::to_string(i) + ".");
       }
-<<<<<<< HEAD
-      necessary_indices.push_back( json_input["jobs"][i]["location_index"].GetUint() );
       input_data.add_job(json_input["jobs"][i]["id"].GetUint64(),
-=======
-      input_data.add_job(json_input["jobs"][i]["id"].GetUint(),
->>>>>>> 897ba572
                          parse_coordinates(json_input["jobs"][i],"location"),
                          json_input["jobs"][i]["location_index"].GetUint());
     }
