#ifndef ORS_WRAPPER_H
#define ORS_WRAPPER_H

/*

This file is part of VROOM.

Copyright (c) 2015-2024, Julien Coupey.
All rights reserved (see LICENSE).

*/

#include "routing/http_wrapper.h"

namespace vroom::routing {

class OrsWrapper : public HttpWrapper {
private:
  std::string build_query(const std::vector<Location>& locations,
                          const std::string& service) const override;

  void check_response(const rapidjson::Document& json_result,
                      const std::vector<Location>& locs,
                      const std::string& service) const override;

<<<<<<< HEAD
  bool
  duration_value_is_null(const rapidjson::Value& matrix_entry) const override;

  bool
  distance_value_is_null(const rapidjson::Value& matrix_entry) const override;

  UserDuration
  get_duration_value(const rapidjson::Value& matrix_entry) const override;

  UserDistance
  get_distance_value(const rapidjson::Value& matrix_entry) const override;

  const rapidjson::Value&
  get_legs(const rapidjson::Value& result) const override;

  UserDuration get_leg_duration(const rapidjson::Value& leg) const override;

  UserDistance get_leg_distance(const rapidjson::Value& leg) const override;
=======
  unsigned get_legs_number(const rapidjson::Value& result) const override;
>>>>>>> 60decd5a

public:
  OrsWrapper(const std::string& profile, const Server& server);
};

} // namespace vroom::routing

#endif<|MERGE_RESOLUTION|>--- conflicted
+++ resolved
@@ -23,28 +23,12 @@
                       const std::vector<Location>& locs,
                       const std::string& service) const override;
 
-<<<<<<< HEAD
-  bool
-  duration_value_is_null(const rapidjson::Value& matrix_entry) const override;
-
-  bool
-  distance_value_is_null(const rapidjson::Value& matrix_entry) const override;
-
-  UserDuration
-  get_duration_value(const rapidjson::Value& matrix_entry) const override;
-
-  UserDistance
-  get_distance_value(const rapidjson::Value& matrix_entry) const override;
-
   const rapidjson::Value&
   get_legs(const rapidjson::Value& result) const override;
 
   UserDuration get_leg_duration(const rapidjson::Value& leg) const override;
 
   UserDistance get_leg_distance(const rapidjson::Value& leg) const override;
-=======
-  unsigned get_legs_number(const rapidjson::Value& result) const override;
->>>>>>> 60decd5a
 
 public:
   OrsWrapper(const std::string& profile, const Server& server);
