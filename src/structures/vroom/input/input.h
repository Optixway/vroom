#ifndef INPUT_H
#define INPUT_H

/*

This file is part of VROOM.

Copyright (c) 2015-2024, Julien Coupey.
All rights reserved (see LICENSE).

*/

#include <chrono>
#include <memory>
#include <optional>
#include <unordered_map>

#include "routing/wrapper.h"
#include "structures/generic/matrix.h"
#include "structures/typedefs.h"
#include "structures/vroom/matrices.h"
#include "structures/vroom/solution/solution.h"
#include "structures/vroom/vehicle.h"

namespace vroom {

namespace io {
// Profile name used as key.
using Servers =
  std::unordered_map<std::string, Server, StringHash, std::equal_to<>>;
} // namespace io

class VRP;

class Input {
private:
  TimePoint _start_loading{std::chrono::high_resolution_clock::now()};
  TimePoint _end_loading;
  TimePoint _end_solving;
  TimePoint _end_routing;
  std::unordered_set<std::string> _profiles;
  std::vector<std::unique_ptr<routing::Wrapper>> _routing_wrappers;
  bool _apply_TSPFix;
  bool _no_addition_yet{true};
  bool _has_skills{false};
  bool _has_TW{false};
  bool _has_all_coordinates{true};
  bool _has_custom_location_index;
  bool _has_initial_routes{false};
  bool _homogeneous_locations{true};
  bool _homogeneous_profiles{true};
  bool _homogeneous_costs{true};
  bool _geometry{false};
  bool _report_distances;
  bool _has_jobs{false};
  bool _has_shipments{false};
  std::unordered_map<std::string,
                     Matrix<UserDuration>,
                     StringHash,
                     std::equal_to<>>
    _durations_matrices;
  std::unordered_map<std::string,
                     Matrix<UserDistance>,
                     StringHash,
                     std::equal_to<>>
    _distances_matrices;
  std::unordered_map<std::string, Matrix<UserCost>, StringHash, std::equal_to<>>
    _costs_matrices;
  std::unordered_map<std::string, Cost, StringHash, std::equal_to<>>
    _max_cost_per_hour;
  Cost _cost_upper_bound{0};
  std::vector<Location> _locations;
  std::unordered_map<Location, Index> _locations_to_index;
  std::unordered_set<Location> _locations_used_several_times;
  std::vector<std::vector<unsigned char>> _vehicle_to_job_compatibility;
  std::vector<std::vector<bool>> _vehicle_to_vehicle_compatibility;
  std::unordered_set<Index> _matrices_used_index;
  Index _max_matrices_used_index{0};
  bool _all_locations_have_coords{true};
  std::vector<std::vector<Eval>> _jobs_vehicles_evals;

<<<<<<< HEAD
  // Used in plan mode since we store route geometries while
  // generating sparse matrices.
  std::unordered_map<Id, std::string> _vehicle_id_to_geometry;

  unsigned _amount_size{0};
  Amount _zero{0};
=======
  std::optional<unsigned> _amount_size;
  Amount _zero;
>>>>>>> ae454d72

  const io::Servers _servers;
  const ROUTER _router;

  std::unique_ptr<VRP> get_problem() const;

  void check_amount_size(const Amount& amount);
  void check_job(Job& job);

  UserCost check_cost_bound(const Matrix<UserCost>& matrix) const;

  void set_skills_compatibility();
  void set_extra_compatibility();
  void set_vehicles_compatibility();
  void set_vehicles_costs();
  void set_vehicles_max_tasks();
  void set_jobs_vehicles_evals();
  void set_vehicle_steps_ranks();
  void init_missing_matrices(const std::string& profile);

  routing::Matrices get_matrices_by_profile(const std::string& profile,
                                            bool sparse_filling);

  void set_matrices(unsigned nb_thread, bool sparse_filling = false);

  void add_routing_wrapper(const std::string& profile);

public:
  std::vector<Job> jobs;
  std::vector<Vehicle> vehicles;

  // Store rank in jobs accessible from job/pickup/delivery id.
  std::unordered_map<Id, Index> job_id_to_rank;
  std::unordered_map<Id, Index> pickup_id_to_rank;
  std::unordered_map<Id, Index> delivery_id_to_rank;

  Input(io::Servers servers = {},
        ROUTER router = ROUTER::OSRM,
        bool apply_TSPFix = false);

  unsigned get_amount_size() const {
    assert(_amount_size.has_value());
    return _amount_size.value();
  }

  void set_geometry(bool geometry);

  void add_job(const Job& job);

  void add_shipment(const Job& pickup, const Job& delivery);

  void add_vehicle(const Vehicle& vehicle);

  void set_durations_matrix(const std::string& profile,
                            Matrix<UserDuration>&& m);

  void set_distances_matrix(const std::string& profile,
                            Matrix<UserDistance>&& m);

  void set_costs_matrix(const std::string& profile, Matrix<UserCost>&& m);

  const Amount& zero_amount() const {
    return _zero;
  }

  bool apply_TSPFix() const {
    return _apply_TSPFix;
  }

  bool is_used_several_times(const Location& location) const;

  bool has_skills() const;

  bool has_jobs() const;

  bool has_shipments() const;

  bool report_distances() const;

  Cost get_cost_upper_bound() const {
    return _cost_upper_bound;
  }

  bool all_locations_have_coords() const {
    return _all_locations_have_coords;
  }

  const std::vector<std::vector<Eval>>& jobs_vehicles_evals() const {
    return _jobs_vehicles_evals;
  }

  bool has_homogeneous_locations() const;

  bool has_homogeneous_profiles() const;

  bool has_homogeneous_costs() const;

  bool vehicle_ok_with_job(size_t v_index, size_t j_index) const {
    return static_cast<bool>(_vehicle_to_job_compatibility[v_index][j_index]);
  }

  // Returns true iff both vehicles have common job candidates.
  bool vehicle_ok_with_vehicle(Index v1_index, Index v2_index) const;

  Solution solve(unsigned nb_searches,
                 unsigned depth,
                 unsigned nb_thread,
                 const Timeout& timeout = Timeout(),
                 const std::vector<HeuristicParameters>& h_param =
                   std::vector<HeuristicParameters>());

  Solution check(unsigned nb_thread);
};

} // namespace vroom

#endif<|MERGE_RESOLUTION|>--- conflicted
+++ resolved
@@ -79,17 +79,12 @@
   bool _all_locations_have_coords{true};
   std::vector<std::vector<Eval>> _jobs_vehicles_evals;
 
-<<<<<<< HEAD
   // Used in plan mode since we store route geometries while
   // generating sparse matrices.
   std::unordered_map<Id, std::string> _vehicle_id_to_geometry;
 
-  unsigned _amount_size{0};
-  Amount _zero{0};
-=======
   std::optional<unsigned> _amount_size;
   Amount _zero;
->>>>>>> ae454d72
 
   const io::Servers _servers;
   const ROUTER _router;
