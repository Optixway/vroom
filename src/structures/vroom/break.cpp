--- conflicted
+++ resolved
@@ -20,14 +20,9 @@
   : id(id),
     tws(tws),
     service(utils::scale_from_user_duration(service)),
-<<<<<<< HEAD
-    description(description) {
-  utils::check_tws(tws, id, "break");
-=======
     description(description),
     max_load(max_load) {
-  utils::check_tws(tws);
->>>>>>> 865d22e5
+  utils::check_tws(tws, id, "break");
 }
 
 bool Break::is_valid_start(Duration time) const {
